<?xml version="1.0" encoding="UTF-8"?>
   <project name="ycsb" default="compile" basedir=".">
   
    <property name="src.dir"     value="src"/>
    <property name="doc.dir"     value="doc"/>

    <property name="build.dir"   value="build"/>
    <property name="classes.dir" value="${build.dir}/classes"/>
    <property name="jar.dir"     value="${build.dir}/jar"/>

    <target name="dbcompile-cassandra-0.5" depends="compile">
    	<property name="db.dir" value="db/cassandra-0.5"/>
        <antcall target="dbcompile"/>
    </target>
    	
   	<target name="dbcompile-cassandra-0.6" depends="compile">
		<property name="db.dir" value="db/cassandra-0.6"/>
		<antcall target="dbcompile"/>
	</target>
   	
<<<<<<< HEAD
=======
   	<target name="dbcompile-cassandra-0.7" depends="compile">
		<property name="db.dir" value="db/cassandra-0.7"/>
		<antcall target="dbcompile"/>
	</target>   	
   	
>>>>>>> f588645b
   	<target name="dbcompile-hbase" depends="compile">
		<property name="db.dir" value="db/hbase"/>
		<antcall target="dbcompile"/>
	</target>

	<target name="compile">
        <mkdir dir="${classes.dir}"/>
        <javac srcdir="${src.dir}" destdir="${classes.dir}" excludes="com/yahoo/ycsb/db/**" deprecation="on">
          <compilerarg value="-Xlint:unchecked"/>
        </javac>
        <antcall target="makejar"/>
    </target>

	<target name="dbcompile">
	    <path id="dbclasspath">
	        <fileset dir="${db.dir}/lib" includes="**/*.jar"/>
	        <fileset file="build/ycsb.jar"/>
	    </path>
		
    	<mkdir dir="${classes.dir}"/>
        <javac srcdir="${db.dir}/src" destdir="${classes.dir}" classpathref="dbclasspath" deprecation="on">
          <compilerarg value="-Xlint:unchecked"/>
        </javac>
        <antcall target="makejar"/>
    </target>

   	<target name ="makejar" description="Create a jar for the YCSB project">
		<jar jarfile="build/ycsb.jar" includes="**/*.class" basedir="${classes.dir}"/>
	</target>
   	
    <target name="clean">
       <delete includeemptydirs="true">
          <fileset dir="build" includes="**/*"/>
       </delete>
    </target>

   <target name="doc">
      <javadoc sourcepath="${src.dir}" destdir="${doc.dir}/javadoc" packagenames="com.yahoo.ycsb,com.yahoo.ycsb.workloads"/> 
   </target>

</project>
<|MERGE_RESOLUTION|>--- conflicted
+++ resolved
@@ -18,14 +18,11 @@
 		<antcall target="dbcompile"/>
 	</target>
    	
-<<<<<<< HEAD
-=======
    	<target name="dbcompile-cassandra-0.7" depends="compile">
 		<property name="db.dir" value="db/cassandra-0.7"/>
 		<antcall target="dbcompile"/>
 	</target>   	
    	
->>>>>>> f588645b
    	<target name="dbcompile-hbase" depends="compile">
 		<property name="db.dir" value="db/hbase"/>
 		<antcall target="dbcompile"/>
